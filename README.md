--- conflicted
+++ resolved
@@ -32,10 +32,6 @@
 water_elevation.py  
    > For each date, estimate the elevation of the water based on the surface   
     water extent and where the edges intersect a DEM.  
-<<<<<<< HEAD
-    plots a time series of estimated surface elevations  
-=======
     plots a time series of estimated surface elevations
->>>>>>> 4fbe15fe
 > 
 ![image](https://github.com/kylemurray2/swampy/assets/8814635/f33bf673-b87d-4d4a-849f-89ae18db8261)